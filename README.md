--- conflicted
+++ resolved
@@ -94,11 +94,7 @@
 
 ## License
 
-<<<<<<< HEAD
- ScreenTimeLapse is open-source under the [MIT License](LICENSE/LICENSE).
-=======
- ScreenTimeLapse is open-source under the [MIT License](https://github.com/wkaisertexas/ScreenTimeLapse/LICENSE/LICENSE.md).
->>>>>>> 73e6b3c0
+TimeLapze is open-source under the [MIT License](LICENSE/LICENSE).
 
 > If you liked this project, consider giving the repository a star ⭐️! I am trying to get to 75 stars to be added to homebrew
 
